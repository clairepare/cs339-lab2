package simpledb.storage;

import simpledb.common.Database;
import simpledb.common.Permissions;
import simpledb.common.DbException;
import simpledb.common.DeadlockException;
import simpledb.transaction.TransactionAbortedException;
import simpledb.transaction.TransactionId;

import java.io.*;

import java.util.concurrent.ConcurrentHashMap;
import java.util.concurrent.ConcurrentMap;

/**
 * BufferPool manages the reading and writing of pages into memory from
 * disk. Access methods call into it to retrieve pages, and it fetches
 * pages from the appropriate location.
 * <p>
 * The BufferPool is also responsible for locking;  when a transaction fetches
 * a page, BufferPool checks that the transaction has the appropriate
 * locks to read/write the page.
 * 
 * @Threadsafe, all fields are final
 */
public class BufferPool {
    /** Bytes per page, including header. */
    private static final int DEFAULT_PAGE_SIZE = 4096;

    private static int pageSize = DEFAULT_PAGE_SIZE;
    
    /** Default number of pages passed to the constructor. This is used by
    other classes. BufferPool should use the numPages argument to the
    constructor instead. */
    public static final int DEFAULT_PAGES = 50;

    private Page[] bufferPool;

    private int poolSize;

    /**
     * Creates a BufferPool that caches up to numPages pages.
     *
     * @param numPages maximum number of pages in this buffer pool.
     */
    public BufferPool(int numPages) {
        bufferPool = new Page[numPages];
        poolSize = 0;
    }
    
    public static int getPageSize() {
      return pageSize;
    }
    
    // THIS FUNCTION SHOULD ONLY BE USED FOR TESTING!!
    public static void setPageSize(int pageSize) {
    	BufferPool.pageSize = pageSize;
    }
    
    // THIS FUNCTION SHOULD ONLY BE USED FOR TESTING!!
    public static void resetPageSize() {
    	BufferPool.pageSize = DEFAULT_PAGE_SIZE;
    }

    /**
     * Retrieve the specified page with the associated permissions.
     * Will acquire a lock and may block if that lock is held by another
     * transaction.
     * <p>
     * The retrieved page should be looked up in the buffer pool.  If it
     * is present, it should be returned.  If it is not present, it should
     * be added to the buffer pool and returned.  If there is insufficient
     * space in the buffer pool, a page should be evicted and the new page
     * should be added in its place.
     *
     * @param tid the ID of the transaction requesting the page
     * @param pid the ID of the requested page
     * @param perm the requested permissions on the page
     */
    public  Page getPage(TransactionId tid, PageId pid, Permissions perm)
        throws TransactionAbortedException, DbException {
        for(Page p : bufferPool) {
            if (p.getId().equals(pid)) {
                return p;
            }
        }

        if (bufferPool.length == poolSize) {
            //no eviction policy yet
            throw new DbException("pool full");
        }
        else {
<<<<<<< HEAD
            bufferPool[poolSize] = new Page(pid, 4);
=======
            byte[] d = new byte[pageSize];
            HeapPageId newId = new HeapPageId(pid.getTableId(), pid.getPageNumber());
            try {
                bufferPool[poolSize] = new HeapPage(newId, d);
            }
            catch (IOException e) {
                System.out.println(e.toString());
                return null;
            }
>>>>>>> 78e75357
            poolSize++;
        }
        return null;
    }

    /**
     * Releases the lock on a page.
     * Calling this is very risky, and may result in wrong behavior. Think hard
     * about who needs to call this and why, and why they can run the risk of
     * calling it.
     *
     * @param tid the ID of the transaction requesting the unlock
     * @param pid the ID of the page to unlock
     */
    public  void releasePage(TransactionId tid, PageId pid) {
        // some code goes here
        // not necessary for lab1|lab2
    }

    /**
     * Release all locks associated with a given transaction.
     *
     * @param tid the ID of the transaction requesting the unlock
     */
    public void transactionComplete(TransactionId tid) {
        // some code goes here
        // not necessary for lab1|lab2
    }

    /** Return true if the specified transaction has a lock on the specified page */
    public boolean holdsLock(TransactionId tid, PageId p) {
        // some code goes here
        // not necessary for lab1|lab2
        return false;
    }

    /**
     * Commit or abort a given transaction; release all locks associated to
     * the transaction.
     *
     * @param tid the ID of the transaction requesting the unlock
     * @param commit a flag indicating whether we should commit or abort
     */
    public void transactionComplete(TransactionId tid, boolean commit) {
        // some code goes here
        // not necessary for lab1|lab2
    }

    /**
     * Add a tuple to the specified table on behalf of transaction tid.  Will
     * acquire a write lock on the page the tuple is added to and any other 
     * pages that are updated (Lock acquisition is not needed for lab2). 
     * May block if the lock(s) cannot be acquired.
     * 
     * Marks any pages that were dirtied by the operation as dirty by calling
     * their markDirty bit, and adds versions of any pages that have 
     * been dirtied to the cache (replacing any existing versions of those pages) so 
     * that future requests see up-to-date pages. 
     *
     * @param tid the transaction adding the tuple
     * @param tableId the table to add the tuple to
     * @param t the tuple to add
     */
    public void insertTuple(TransactionId tid, int tableId, Tuple t)
        throws DbException, IOException, TransactionAbortedException {
        // some code goes here
        // not necessary for lab1
    }

    /**
     * Remove the specified tuple from the buffer pool.
     * Will acquire a write lock on the page the tuple is removed from and any
     * other pages that are updated. May block if the lock(s) cannot be acquired.
     *
     * Marks any pages that were dirtied by the operation as dirty by calling
     * their markDirty bit, and adds versions of any pages that have 
     * been dirtied to the cache (replacing any existing versions of those pages) so 
     * that future requests see up-to-date pages. 
     *
     * @param tid the transaction deleting the tuple.
     * @param t the tuple to delete
     */
    public  void deleteTuple(TransactionId tid, Tuple t)
        throws DbException, IOException, TransactionAbortedException {
        // some code goes here
        // not necessary for lab1
    }

    /**
     * Flush all dirty pages to disk.
     * NB: Be careful using this routine -- it writes dirty data to disk so will
     *     break simpledb if running in NO STEAL mode.
     */
    public synchronized void flushAllPages() throws IOException {
        // some code goes here
        // not necessary for lab1

    }

    /** Remove the specific page id from the buffer pool.
        Needed by the recovery manager to ensure that the
        buffer pool doesn't keep a rolled back page in its
        cache.
        
        Also used by B+ tree files to ensure that deleted pages
        are removed from the cache so they can be reused safely
    */
    public synchronized void discardPage(PageId pid) {
        // some code goes here
        // not necessary for lab1
    }

    /**
     * Flushes a certain page to disk
     * @param pid an ID indicating the page to flush
     */
    private synchronized  void flushPage(PageId pid) throws IOException {
        // some code goes here
        // not necessary for lab1
    }

    /** Write all pages of the specified transaction to disk.
     */
    public synchronized  void flushPages(TransactionId tid) throws IOException {
        // some code goes here
        // not necessary for lab1|lab2
    }

    /**
     * Discards a page from the buffer pool.
     * Flushes the page to disk to ensure dirty pages are updated on disk.
     */
    private synchronized  void evictPage() throws DbException {
        // some code goes here
        // not necessary for lab1
    }

}<|MERGE_RESOLUTION|>--- conflicted
+++ resolved
@@ -38,6 +38,10 @@
 
     private int poolSize;
 
+    private Page[] bufferPool;
+
+    private int poolSize;
+
     /**
      * Creates a BufferPool that caches up to numPages pages.
      *
@@ -90,9 +94,6 @@
             throw new DbException("pool full");
         }
         else {
-<<<<<<< HEAD
-            bufferPool[poolSize] = new Page(pid, 4);
-=======
             byte[] d = new byte[pageSize];
             HeapPageId newId = new HeapPageId(pid.getTableId(), pid.getPageNumber());
             try {
@@ -102,7 +103,6 @@
                 System.out.println(e.toString());
                 return null;
             }
->>>>>>> 78e75357
             poolSize++;
         }
         return null;
